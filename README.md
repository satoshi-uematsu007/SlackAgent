--- conflicted
+++ resolved
@@ -40,32 +40,7 @@
 notifier.send_notification(summarized)
 ```
 
-<<<<<<< HEAD
-各エージェントは `agents/` ディレクトリにあり、LangChain の `ChatGoogleGenerativeAI` を通じて Google Gemini を利用します。共通して環境変数 `GEMINI_API_KEY` を読み込み、次のようにモデルを初期化して指示文（プロンプト）を送ります。
-
-```python
-from langchain_google_genai import ChatGoogleGenerativeAI
-llm = ChatGoogleGenerativeAI(model="gemini-1.5-flash", google_api_key=os.getenv("GEMINI_API_KEY"))
-response = llm.invoke(prompt)  # prompt は指示文を含む文字列
-```
-
-### Geminiへのプロンプト例
-
-- **ClassifierAgent** – タイトルと本文を渡し、カテゴリと信頼度を JSON で返すよう指示
-  ```text
-  次の日本語記事を 'Cloud' または 'AI' のカテゴリに分類し、0から1の範囲で信頼度を返してください…
-  ```
-- **SummarizerAgent** – 記事本文を 500 文字以内で自然な日本語に要約
-  ```text
-  以下の日本語記事を500文字以内で、要点をわかりやすく自然な文章で要約してください…
-  ```
-- **NotifierAgent** – 要約から Slack 向けの一文コメントを生成
-  ```text
-  以下の要約を基に、Slack向けにfriendlyな一文コメントを日本語で作成してください…
-  ```
-=======
-各エージェントは `agents/` ディレクトリにあり、LangChain の `ChatGoogleGenerativeAI` を通じて Google Gemini を利用します。
->>>>>>> af254e6c
+
 
 | エージェント | 役割 | 主な実装ファイル |
 | --- | --- | --- |
